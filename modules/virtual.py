#!/usr/bin/env python3
"""
Copyright (c) 2016 Hochschule Neubrandenburg.

Licensed under the EUPL, Version 1.1 or - as soon they will be approved
by the European Commission - subsequent versions of the EUPL (the
"Licence");

You may not use this work except in compliance with the Licence.

You may obtain a copy of the Licence at:

    http://ec.europa.eu/idabc/eupl

Unless required by applicable law or agreed to in writing, software
distributed under the Licence is distributed on an "AS IS" basis,
WITHOUT WARRANTIES OR CONDITIONS OF ANY KIND, either express or implied.
See the Licence for the specific language governing permissions and
limitations under the Licence.
"""

import logging
import math
import random
import re
import time

from modules.prototype import Prototype

"""Module for virtual sensors."""

logger = logging.getLogger('openadms')


class VirtualSensor(Prototype):
    """
    VirtualSensor is a prototype class for virtual sensors.
    """

    def __init__(self, name, config_manager, sensor_manager):
        Prototype.__init__(self, name, config_manager, sensor_manager)
        self.patterns = {}

    def process_observation(self, obs):
        request_sets = obs.get('RequestSets')

        for set_name, request_set in request_sets.items():
            request = request_set.get('Request')
            timeout = request_set.get('Timeout')
            response = ''

            logger.info('Sending request "{}" to sensor "{}" on virtual '
                        'port "{}"'.format(set_name,
                                           obs.get('SensorName'),
                                           self.name))

            for pattern in self.patterns:
                reg_exp = re.compile(pattern)
                parsed = reg_exp.search(request)

                if not parsed:
                    continue

                response = self.patterns[pattern](request)

                logger.info('Received response "{}" from sensor "{}" on '
                            'virtual port "{}"'.format(self._sanitize(response),
                                                       obs.get('SensorName'),
                                                       self.name))
                break

            request_set['Response'] = response
            time.sleep(0.15 * timeout)

        obs.set('PortName', self._name)
        obs.set('TimeStamp', time.time())

        return obs

    def _sanitize(self, s):
        """Converts some non-printable characters of a given string."""
        return s.replace('\n', '\\n') \
            .replace('\r', '\\r') \
            .replace('\t', '\\t') \
            .strip()


class VirtualLeicaTM30(VirtualSensor):
    """
    VirtualLeicaTM30 simulates a Leica TM30 totalstation by processing GeoCOM
    commands.
    """

    def __init__(self, name, config_manager, sensor_manager):
        VirtualSensor.__init__(self, name, config_manager,
                               sensor_manager)

        self.patterns['%R1Q,5003:'] = self.get_sensor_id
        self.patterns['%R1Q,5004:'] = self.get_sensor_name
        self.patterns['%R1Q,9027:(-?[0-9]*\.?[0-9]+),(-?[0-9]*\.?[0-9]+),2,1,0'] = self.set_direction
        self.patterns['%R1Q,2008:1,1'] = self.measure_distance
        self.patterns['%R1Q,2167:5000,1'] = self.do_complete_measurement

    def do_complete_measurement(self, request):
        return_code = '0'
        hz = '{:0.15f}'.format(random.uniform(0, 2 * math.pi))
        v = '{:0.15f}'.format(random.uniform(1, 2))
        acc_angle = '{:0.15f}'.format(random.uniform(-1, 1) * 10e-6)
        c = '{:0.15f}'.format(random.uniform(-1, 1) * 10e-5)
        l = '{:0.15f}'.format(random.uniform(-1, 1) * 10e-5)
        acc_incl = '{:0.15f}'.format(random.uniform(-1, 1) * 10e-6)
        slope_dist = '{:0.15f}'.format(random.uniform(1, 2000))
        dist_time = '{:8.0f}'.format(random.uniform(4, 5) * 10e8)

        response = '%R1P,0,0:{},{},{},{},{},{},{},{},{}\r\n'.format(
            return_code,
            hz,
            v,
            acc_angle,
            c,
            l,
            acc_incl,
            slope_dist,
            dist_time)

        return response

    def get_sensor_id(self, request):
        return_code = '0'
        response = '%R1P,0,0:{},999999\r\n'.format(return_code)

        return response

    def get_sensor_name(self, request):
        return_code = '0'
        response = '%R1P,0,0:{},"TM30 0.5"\r\n'.format(return_code)

        return response

    def measure_distance(self, request):
        return_code = '0'
        response = '%R1P,0,0:{}\r\n'.format(return_code)

        return response

    def set_direction(self, request):
        return_code = '0'
        response = '%R1P,0,0:{}\r\n'.format(return_code)

        return response


class VirtualDTM(VirtualSensor):
    """
    VirtualDTM simulates an STS DTM meteorological sensor.
    """

    def __init__(self, name, config_manager, sensor_manager):
        VirtualSensor.__init__(self, name, config_manager,
                               sensor_manager)

        self.patterns['^A'] = self.power_on
        self.patterns['CMDT 1'] = self.set_command_set
        self.patterns['SAVE'] = self.save
        self.patterns['PRES ?'] = self.get_pressure
        self.patterns['TEMP ?'] = self.get_temperature

    def get_pressure(self, request):
        high = 1150
        low = 980

        return '+{:06.1f}\r'.format(random.uniform(low, high))

    def get_temperature(self, request):
        high = 40
        low = -20

        t = random.uniform(low, high)

        if t < 0:
            return '{:07.1f}\r'.format(t)
        else:
            return '+{:06.1f}\r'.format(t)

    def power_on(self, request):
        return '#\r'

    def save(self, request):
        return '*\r'

    def set_command_set(self, request):
        return '*\r'


class VirtualSylvacSDialOne(VirtualSensor):
    """
    VirtualSylvacSDialOne simulates a Sylvac S_Dial One extensometer.
    """

    def __init__(self, name, config_manager, sensor_manager):
        VirtualSensor.__init__(self, name, config_manager,
                               sensor_manager)

        self.patterns['\?'] = self.get_distance
        self._current_value = 0.0

    def get_distance(self, request):
        x = (1.0 + math.sin(self._current_value)) * 12.5
<<<<<<< HEAD
        response = '{:7.3f}\r'.format(x)
        self._current_value += 0.25

        return response
=======
        self._current_value += 0.25

        return '{:7.3f}\r'.format(x)
>>>>>>> b1fbfb4e
<|MERGE_RESOLUTION|>--- conflicted
+++ resolved
@@ -206,13 +206,6 @@
 
     def get_distance(self, request):
         x = (1.0 + math.sin(self._current_value)) * 12.5
-<<<<<<< HEAD
-        response = '{:7.3f}\r'.format(x)
         self._current_value += 0.25
 
-        return response
-=======
-        self._current_value += 0.25
-
-        return '{:7.3f}\r'.format(x)
->>>>>>> b1fbfb4e
+        return '{:7.3f}\r'.format(x)